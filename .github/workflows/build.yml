name: Build
on: 
  push:
    branches:
      - master
<<<<<<< HEAD
=======
      - main
>>>>>>> 3980308b
      - tmp-*
    tags:
      - v*
  pull_request:

jobs:
  honesty:
    runs-on: ${{ matrix.os }}
    strategy:
      fail-fast: false
      matrix:
        python-version: ["3.6", "3.7", "3.8", "3.9"]
        os: [macOS-latest, ubuntu-latest, windows-latest]

    steps:
      - name: Checkout
        uses: actions/checkout@v1
      - name: Set Up Python ${{ matrix.python-version }}
        uses: actions/setup-python@v2
        with:
          python-version: ${{ matrix.python-version }}
      - name: Install
        run: |
          make setup
          pip install -U .
      - name: Test
        run: make test
      - name: Lint
        run: make lint
        if: ${{ matrix.python-version != '3.9' }}
      - name: Coverage
        run: codecov --token ${{ secrets.CODECOV_TOKEN }} --branch ${{ github.ref }}
        continue-on-error: true<|MERGE_RESOLUTION|>--- conflicted
+++ resolved
@@ -3,10 +3,7 @@
   push:
     branches:
       - master
-<<<<<<< HEAD
-=======
       - main
->>>>>>> 3980308b
       - tmp-*
     tags:
       - v*
@@ -36,7 +33,4 @@
         run: make test
       - name: Lint
         run: make lint
-        if: ${{ matrix.python-version != '3.9' }}
-      - name: Coverage
-        run: codecov --token ${{ secrets.CODECOV_TOKEN }} --branch ${{ github.ref }}
-        continue-on-error: true+        if: ${{ matrix.python-version != '3.9' }}